--- conflicted
+++ resolved
@@ -39,8 +39,6 @@
         "//tensorflow_lite_support/examples/task/vision/desktop/utils:image_utils",
         "//tensorflow_lite_support/python/task/core/pybinds:task_utils",
         "@pybind11",
-<<<<<<< HEAD
-=======
         "@pybind11_protobuf//pybind11_protobuf:native_proto_caster",
     ],
 )
@@ -57,7 +55,6 @@
         "//tensorflow_lite_support/examples/task/vision/desktop/utils:image_utils",
         "//tensorflow_lite_support/python/task/core/pybinds:task_utils",
         "@pybind11",
->>>>>>> 9f64b9ed
         "@pybind11_protobuf//pybind11_protobuf:native_proto_caster",
     ],
 )
