--- conflicted
+++ resolved
@@ -57,14 +57,9 @@
       `ImageEmbedder` object that's created from the model file.
 
     Raises:
-<<<<<<< HEAD
-      RuntimeError if failed to create `ImageEmbedder` object from the provided
-        file such as invalid file.
-=======
       ValueError: If failed to create `ImageEmbedder` object from the provided
         file such as invalid file.
       RuntimeError: If other types of error occurred.
->>>>>>> 9f64b9ed
     """
     base_options = _BaseOptions(file_name=file_path)
     options = ImageEmbedderOptions(base_options=base_options)
@@ -82,11 +77,7 @@
       `ImageEmbedder` object that's created from `options`.
 
     Raises:
-<<<<<<< HEAD
-      RuntimeError if failed to create `ImageEmbdder` object from
-=======
       ValueError: If failed to create `ImageEmbdder` object from
->>>>>>> 9f64b9ed
         `ImageEmbedderOptions` such as missing the model.
       RuntimeError: If other types of error occurred.
     """
@@ -112,12 +103,8 @@
       The embedding result.
 
     Raises:
-<<<<<<< HEAD
-      RuntimeError if failed to get the embedding vector.
-=======
       ValueError: If any of the input arguments is invalid.
       RuntimeError: If failed to calculate the embedding vector.
->>>>>>> 9f64b9ed
     """
     image_data = image_utils.ImageData(image.buffer)
     if bounding_box is None:
