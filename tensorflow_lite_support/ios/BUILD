--- conflicted
+++ resolved
@@ -18,21 +18,14 @@
 strip_c_api_include_path_prefix(
     name = "strip_c_api_include_path",
     hdr_labels = [
-<<<<<<< HEAD
-        "//tensorflow_lite_support/cc/task/text/nlclassifier:bert_nl_classifier_c_api.h",
-        "//tensorflow_lite_support/cc/task/text/nlclassifier:nl_classifier_c_api.h",
-        "//tensorflow_lite_support/cc/task/text/nlclassifier:nl_classifier_c_api_common.h",
-        "//tensorflow_lite_support/cc/task/text/qa:bert_qa_c_api.h",
+        "//tensorflow_lite_support/c/task/text:bert_nl_classifier.h",
+        "//tensorflow_lite_support/c/task/text:nl_classifier.h",
+        "//tensorflow_lite_support/c/task/text:nl_classifier_common.h",
+        "//tensorflow_lite_support/c/task/text:bert_question_answerer.h",
         "//tensorflow_lite_support/c/task/vision:image_classifier.h",
         "//tensorflow_lite_support/c/task/vision:vision_common.h",
         "//tensorflow_lite_support/c/task/vision/core:frame_buffer.h",
         "//tensorflow_lite_support/c/task/processor:classification_result.h",
-=======
-        "//tensorflow_lite_support/c/task/text:bert_nl_classifier.h",
-        "//tensorflow_lite_support/c/task/text:nl_classifier.h",
-        "//tensorflow_lite_support/c/task/text:nl_classifier_common.h",
-        "//tensorflow_lite_support/c/task/text:bert_question_answerer.h",
->>>>>>> d7ff8a5e
     ],
 )
 
