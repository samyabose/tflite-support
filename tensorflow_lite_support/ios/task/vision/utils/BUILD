package(
    default_visibility = ["//tensorflow_lite_support:__subpackages__"],
    licenses = ["notice"],  # Apache 2.0
)

objc_library(
    name = "GMLImageUtils",
    srcs = [
        "sources/GMLImage+Utils.m",
    ],
    hdrs = [
        "sources/GMLImage+Utils.h",
    ],
    features = ["-layering_check"],
    sdk_frameworks = ["CoreVideo", "CoreGraphics", "Accelerate", "CoreMedia"],
    module_name = "GMLImageUtils",
    sdk_frameworks = [
        "CoreGraphics",
        "CoreVideo",
        "Accelerate",
        "CoreMedia",
    ],
    deps = [
        "//tensorflow_lite_support/c/task/vision/core:frame_buffer",
        "//tensorflow_lite_support/ios:TFLCommonUtils",
        "//tensorflow_lite_support/odml/ios/image:MLImage",
    ],
)

objc_library(
    name = "GMLImageCppUtils",
    srcs = [
        "sources/GMLImage+CppUtils.mm",
    ],
    hdrs = [
        "sources/GMLImage+CppUtils.h",
    ],
    features = ["-layering_check"],
    module_name = "GMLImageCppUtils",
    deps = [
        ":GMLImageUtils",
<<<<<<< HEAD
        "//tensorflow_lite_support/ios:TFLCommonCppUtils",
        "//tensorflow_lite_support/cc/task/vision/core:frame_buffer",
        "//tensorflow_lite_support/odml/ios/image:MLImage",
        "@com_google_absl//absl/strings:str_format",
    ],
    copts = ["-ObjC++","-std=c++14"]
=======
        "//tensorflow_lite_support/cc/task/vision/core:frame_buffer",
        "//tensorflow_lite_support/cc/task/vision/utils:frame_buffer_common_utils",
        "//tensorflow_lite_support/ios:TFLCommonCppUtils",
        "//tensorflow_lite_support/odml/ios/image:MLImage",
        "@com_google_absl//absl/strings:str_format",
    ],
>>>>>>> 9e21e2fe
)<|MERGE_RESOLUTION|>--- conflicted
+++ resolved
@@ -39,19 +39,10 @@
     module_name = "GMLImageCppUtils",
     deps = [
         ":GMLImageUtils",
-<<<<<<< HEAD
-        "//tensorflow_lite_support/ios:TFLCommonCppUtils",
-        "//tensorflow_lite_support/cc/task/vision/core:frame_buffer",
-        "//tensorflow_lite_support/odml/ios/image:MLImage",
-        "@com_google_absl//absl/strings:str_format",
-    ],
-    copts = ["-ObjC++","-std=c++14"]
-=======
         "//tensorflow_lite_support/cc/task/vision/core:frame_buffer",
         "//tensorflow_lite_support/cc/task/vision/utils:frame_buffer_common_utils",
         "//tensorflow_lite_support/ios:TFLCommonCppUtils",
         "//tensorflow_lite_support/odml/ios/image:MLImage",
         "@com_google_absl//absl/strings:str_format",
     ],
->>>>>>> 9e21e2fe
 )